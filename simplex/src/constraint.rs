--- conflicted
+++ resolved
@@ -94,9 +94,6 @@
 
 impl Constraints {
     /// Create a new vector of constraints
-    /// # Example
-    /// ```rust
-    /// ```
     pub fn new() -> Constraints {
         Constraints {
             inner: Vec::new(),
@@ -232,7 +229,6 @@
     }
 
     /// Performs a pivot step on a particular constraint with respect to a specific variable
-<<<<<<< HEAD
     pub fn pivot(&mut self, constraint_index: usize, var: &Variable) {
         // Pivot the particular constraint we've targeted
         {
@@ -245,46 +241,13 @@
 
         // And replace the variable by the new rhs in other constraints
         let func = self.inner[constraint_index].right.clone();
+        self.replace_variable_with(var, &func);
+    }
+
+	fn replace_variable_with(&mut self, var: &Variable, value: &LinearFunction) {
         for Constraint { right, .. } in &mut self.inner {
-            right.replace(var, &func)
-        }
-=======
-    pub fn pivot_with(&self, var: Variable, i: usize) -> (Constraints, LinearFunction) {
-        let mut new_constraints = self.clone();
-        let mut current_constraint = new_constraints.inner[i].clone();
-        println!("Current constraint (i = {}): {}", i, current_constraint);
-
-        let right_coeff = current_constraint.right[var.clone()];
-        let right_compensation = LinearFunction::single_variable_with_coeff(var.clone(), right_coeff);
-
-        println!("Right compensation : {}", right_compensation);
-
-        current_constraint -= current_constraint.left.clone();
-        current_constraint -= right_compensation;
-
-        println!("Constraint after transformation : {}", current_constraint);
-
-        current_constraint /= -right_coeff;
-
-        let rhs = current_constraint.right.clone();
-        new_constraints.inner[i] = current_constraint;
-
-		let new_constraints = new_constraints.replace_variable_with(var, rhs.clone());
-
-        (new_constraints, rhs)
->>>>>>> 26da9cf7
-    }
-
-	fn replace_variable_with(&self, var: Variable, value: LinearFunction) -> Constraints {
-		let mut new_constraints = self.clone();
-
-		for j in 0..new_constraints.inner.len() {
-			let coeff = new_constraints.inner[j].right[var.clone()];
-			new_constraints.inner[j].right[var.clone()] = 0.0;
-			new_constraints.inner[j].right += value.clone() * coeff;
-		}
-
-		new_constraints
+            right.replace(var, value)
+        }
 	}
 }
 
@@ -371,7 +334,7 @@
     /// use std::collections::HashMap;
     /// use std::str::FromStr;
     ///
-    /// let constraint = Constraint::from_str("25 -8x + 12 y +3z <= 12")?;
+    /// let constraint = Constraint::from_str("25 -8x + 12y +3z <= 12").unwrap();
     /// let expected_left = LinearFunction::new(25f32, HashMap::from([(String::from("x"), -8f32), (String::from("y"), 12f32), (String::from("z"), 3f32)]));
     /// let expected_right = LinearFunction::new(12f32, HashMap::new());
     /// let expected = Constraint::new(expected_left, Operator::LessEqual, expected_right);
