--- conflicted
+++ resolved
@@ -1,10 +1,7 @@
 //! contraintes linéaire
 use crate::linear_function::LinearFunction;
-<<<<<<< HEAD
 use crate::linear_function::Variable;
 
-=======
->>>>>>> 54e6ac15
 /// Contraintes object
 
 #[derive(Debug, Clone)]
@@ -127,6 +124,37 @@
     }
 }
 
+impl Constraints {
+    pub fn add_constraint(&mut self, constraint: Constraint) {
+        match constraint.operator {
+            Operator::Less => {
+                let constraint1 = Constraint {
+                    left: LinearFunction::zero(),
+                    operator: Operator::LessEqual,
+                    right: LinearFunction::zero(),
+                };
+                self.inner.push(constraint1);
+            }
+            Operator::Greater => {
+                let constraint1 = Constraint {
+                    left: LinearFunction::zero(),
+                    operator: Operator::LessEqual,
+                    right: LinearFunction::zero(),
+                };
+                self.inner.push(constraint1);
+            }
+            _ => {
+                let constraint1 = Constraint {
+                    left: LinearFunction::zero(),
+                    operator: Operator::LessEqual,
+                    right: LinearFunction::zero(),
+                };
+                self.inner.push(constraint1);
+            }
+        }
+    }
+}
+
 impl std::fmt::Display for Operator {
     fn fmt(&self, f: &mut std::fmt::Formatter<'_>) -> std::fmt::Result {
         match self {
