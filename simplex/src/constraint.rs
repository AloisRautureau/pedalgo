--- conflicted
+++ resolved
@@ -79,29 +79,11 @@
         }
     }
 
-<<<<<<< HEAD
-    /// Normalize a constraint with respect to a variable
-    /// # Example
-    /// ```rust
-    ///
-    /// ```
-    pub fn normalize(&self, var: Variable) -> Constraint {
-        let (normalized_rhs, coeff) = self.right.normalize(var);
-        if coeff != 0.0 {
-            Constraint {
-                left: -(self.left.clone()) / coeff,
-                operator: self.operator.clone(),
-                right: normalized_rhs,
-            }
-        } else {
-            self.clone()
-=======
     // Normalizes a constraint with respect to a variable
     pub fn normalize(&mut self, var: &Variable) {
         if self.right.contains(var) {
             self.left /= self.right[var];
             self.right /= self.right[var];
->>>>>>> 9f2d4a37
         }
     }
 
@@ -115,10 +97,7 @@
 }
 
 impl Constraints {
-<<<<<<< HEAD
-=======
     /// Create a new vector of constraints
->>>>>>> 9f2d4a37
     pub fn new() -> Constraints {
         Constraints {
             inner: Vec::new(),
@@ -240,55 +219,6 @@
     }
 
     /// Returns the index of the constraint that maximizes 'var' while minimising the corresponding constant
-<<<<<<< HEAD
-    pub fn constraint_max(&self, var: Variable) -> usize {
-        let normalized_constraints = self.normalize(var.clone());
-        println!("Normalized constraints :\n{normalized_constraints}");
-
-        let mut max_index = 0;
-        let mut min_constant = f32::INFINITY;
-        let mut current_index = 0;
-
-        for constraint in normalized_constraints.iter() {
-            let coeff = constraint.right[var.clone()];
-
-            println!(
-                "In current contraint ({} with i = {}) : {} * {}",
-                constraint, current_index, coeff, var
-            );
-
-            if (constraint.right.constant < min_constant) && (coeff < 0.0) {
-                min_constant = constraint.right.constant;
-                max_index = current_index;
-            }
-
-            current_index += 1;
-        }
-
-        max_index
-    }
-
-    /// Performs a pivot step on a particular constraint with respect to a specific variable
-    pub fn pivot_with(&self, var: Variable, i: usize) -> (Constraints, LinearFunction) {
-        let mut new_constraints = self.clone();
-        let mut current_constraint = new_constraints.inner[i].clone();
-        println!("Current constraint (i = {}): {}", i, current_constraint);
-
-        let right_coeff = current_constraint.right[var.clone()];
-        let right_compensation = LinearFunction::single_variable_with_coeff(var, right_coeff);
-
-        println!("Right compensation : {}", right_compensation);
-
-        current_constraint -= current_constraint.left.clone();
-        current_constraint -= right_compensation;
-
-        println!("Constraint after transformation : {current_constraint}");
-
-        current_constraint /= -right_coeff;
-
-        let rhs = current_constraint.right.clone();
-        new_constraints.inner[i] = current_constraint;
-=======
     pub fn most_restrictive(&self, var: &Variable) -> Option<usize> {
         self
             .iter()
@@ -312,13 +242,12 @@
             *constraint -= LinearFunction::single_variable(var.to_string());
             *constraint = -constraint.clone();
         }
->>>>>>> 9f2d4a37
-
         // And replace the variable by the new rhs in other constraints
         let func = self.inner[constraint_index].right.clone();
         self.replace_variable_with(var, &func);
     }
-<<<<<<< HEAD
+
+
     pub fn is_valid(&self) -> bool {
         for constraint in self.inner.iter() {
             if !constraint.is_valid_linear_programm() {
@@ -334,14 +263,13 @@
         }
         variables
     }
-=======
+
 
 	fn replace_variable_with(&mut self, var: &Variable, value: &LinearFunction) {
         for Constraint { right, .. } in &mut self.inner {
             right.replace(var, value)
         }
 	}
->>>>>>> 9f2d4a37
 }
 
 impl std::ops::Index<usize> for Constraints {
@@ -436,11 +364,7 @@
     /// use std::collections::HashMap;
     /// use std::str::FromStr;
     ///
-<<<<<<< HEAD
-    /// let constraint = Constraint::from_str("25 -8x + 12 y +3z <= 12").unwrap();
-=======
     /// let constraint = Constraint::from_str("25 -8x + 12y +3z <= 12").unwrap();
->>>>>>> 9f2d4a37
     /// let expected_left = LinearFunction::new(25f32, HashMap::from([(String::from("x"), -8f32), (String::from("y"), 12f32), (String::from("z"), 3f32)]));
     /// let expected_right = LinearFunction::new(12f32, HashMap::new());
     /// let expected = Constraint::new(expected_left, Operator::LessEqual, expected_right);
@@ -636,13 +560,13 @@
     #[test]
     fn test_normalize() {
         use std::str::FromStr;
-        let constraints =
+        let mut constraints =
             Constraints::compile("x - 2y >= 6 \n 12 + 9x + 3y <= 6\n 1 + 7x - y <= 0").unwrap();
-        let normalize_constraints = constraints.normalize("y".to_string());
-
-        assert_eq!(normalize_constraints.inner[0].right["y".to_string()], -1.0);
-        assert_eq!(normalize_constraints.inner[1].right["y".to_string()], -1.0);
-        assert_eq!(normalize_constraints.inner[2].right["y".to_string()], -1.0);
+        constraints.normalize(&"y".to_string());
+
+        assert_eq!(constraints.inner[0].right[&"y".to_string()], -1.0);
+        assert_eq!(constraints.inner[1].right[&"y".to_string()], -1.0);
+        assert_eq!(constraints.inner[2].right[&"y".to_string()], -1.0);
     }
 
     #[test]
