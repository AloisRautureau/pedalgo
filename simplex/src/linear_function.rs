--- conflicted
+++ resolved
@@ -93,26 +93,6 @@
             .expect("searched for a positive coefficient on a constant linear function")
     }
 
-<<<<<<< HEAD
-	/// Normalizes a linear function with respect to a variable
-	pub fn normalize(&self, var: Variable) -> (LinearFunction, Coefficient) {
-		let mut func = self.clone();
-		let var_coeff = self.coefficients
-								 .get(&var)
-								 .copied()
-								 .expect("Unknown variable in linear function");
-		
-		for (variable, coeff) in self.coefficients.iter() {
-			func[variable.to_string()] = -1f32 * coeff / var_coeff;
-		}
-
-		func[var] = -1f32;
-		func.constant /= var_coeff;
-		func.constant *= -1f32;
-
-		(func, var_coeff)
-	}
-=======
     /// Normalizes a linear function with respect to a variable
     pub fn normalize(&self, var: Variable) -> (LinearFunction, Coefficient) {
         let mut func = self.clone();
@@ -126,13 +106,12 @@
             func[variable.to_string()] = -1f32 * coeff / var_coeff;
         }
 
-        func[var] = 1f32;
+        func[var] = -1f32;
         func.constant /= var_coeff;
         func.constant *= -1f32;
 
         (func, var_coeff)
     }
->>>>>>> 9dd8d98a
 }
 
 impl std::ops::Index<Variable> for LinearFunction {
