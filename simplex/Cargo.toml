[package]
name = "simplex"
description = "A simplex visualization"
version = "0.1.0"
authors = ["Aloïs Rautureau", "Paul Adam", "Elie Dumont"]
edition = "2021"

<<<<<<< HEAD
[lib]
crate-type = ["cdylib", "rlib"]

[dependencies]
nom = "7.1.3"
egui = "0.20.1"
eframe = { version = "0.20.1", default-features = false, features = [
    "glow",
    "default_fonts"
] }

# native:
[target.'cfg(not(target_arch = "wasm32"))'.dependencies]
tracing-subscriber = "0.3"

# web:
[target.'cfg(target_arch = "wasm32")'.dependencies]
console_error_panic_hook = "0.1.6"
tracing-wasm = "0.2"
wasm-bindgen-futures = "0.4"
=======
[dependencies]
nom = "7.1.3"
>>>>>>> 491b9fe2
<|MERGE_RESOLUTION|>--- conflicted
+++ resolved
@@ -5,7 +5,6 @@
 authors = ["Aloïs Rautureau", "Paul Adam", "Elie Dumont"]
 edition = "2021"
 
-<<<<<<< HEAD
 [lib]
 crate-type = ["cdylib", "rlib"]
 
@@ -25,8 +24,4 @@
 [target.'cfg(target_arch = "wasm32")'.dependencies]
 console_error_panic_hook = "0.1.6"
 tracing-wasm = "0.2"
-wasm-bindgen-futures = "0.4"
-=======
-[dependencies]
-nom = "7.1.3"
->>>>>>> 491b9fe2
+wasm-bindgen-futures = "0.4"